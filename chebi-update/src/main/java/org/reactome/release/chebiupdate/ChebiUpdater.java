--- conflicted
+++ resolved
@@ -392,11 +392,6 @@
 			String identifier = null;
 			try
 			{
-<<<<<<< HEAD
-				String identifier = (String) molecule.getAttributeValue("identifier");
-				if (identifier != null && !identifier.trim().equals(""))
-				{
-=======
 				identifier = (String) molecule.getAttributeValue("identifier");
 				if (identifier != null && !identifier.trim().equals(""))
 				{
@@ -405,7 +400,6 @@
 					{
 						identifier = "CHEBI:" + identifier;
 					}
->>>>>>> 5fcf5bd3
 					Entity entity = this.chebiClient.getCompleteEntity(identifier);
 					if (entity != null)
 					{
@@ -421,21 +415,13 @@
 			{
 				try
 				{
-<<<<<<< HEAD
-					logger.error("WebService error: {} ; Identifier that triggered it: {}", e.getMessage(), (String) molecule.getAttributeValue("identifier"));
-=======
 					logger.error("WebService error: {} ; Identifier that triggered it: {}; Molecule DB ID: {}", e.getMessage(), identifier, molecule.getDBID());
->>>>>>> 5fcf5bd3
 				}
 				catch (Exception e1)
 				{
 					e1.printStackTrace();
 				}
-<<<<<<< HEAD
-				e.printStackTrace();
-=======
 				//e.printStackTrace();
->>>>>>> 5fcf5bd3
 				// Webservice error should probably break execution - if one fails, they will all probably fail.
 				// This is *not* a general principle, but is based on my experience with the ChEBI webservice specifically -
 				// it's a pretty stable service so it's unlikely that if one service call fails, the others will succeed.
