package org.reactome.release.goupdate;

import java.util.ArrayList;
import java.util.Arrays;
import java.util.Collection;
import java.util.HashMap;
import java.util.HashSet;
import java.util.List;
import java.util.Map;
import java.util.Set;
import java.util.function.Consumer;
import java.util.regex.Matcher;

import org.apache.logging.log4j.LogManager;
import org.apache.logging.log4j.Logger;
import org.gk.model.GKInstance;
import org.gk.model.ReactomeJavaConstants;
import org.gk.persistence.MySQLAdaptor;
import org.gk.schema.GKSchemaAttribute;
import org.gk.schema.InvalidAttributeException;
import org.reactome.release.common.database.InstanceEditUtils;

/**
 * This class can be used to update GOTerms in the "gk_central" database.
 * @author sshorser
 *
 */
class GoTermsUpdater
{
	private static final Logger logger = LogManager.getLogger();
	private static final Logger reconciliationLogger = LogManager.getLogger("reconciliationLog");
	private static final Logger newMFLogger = LogManager.getLogger("newMolecularFunctionsLog");
	private static final Logger obsoleteAccessionLogger = LogManager.getLogger("obsoleteAccessionLog");
	private static final Logger newGOTermsLogger = LogManager.getLogger("newGOTermsLog");
	private static final Logger updatedGOTermLogger = LogManager.getLogger("updatedGOTermsLog");
	
	private MySQLAdaptor adaptor;
	private List<String> goLines;
	private List<String> ec2GoLines;
	private GKInstance instanceEdit;
	private long personID;
	
	private StringBuffer nameOrDefinitionChangeStringBuilder = new StringBuffer();
	private StringBuffer categoryMismatchStringBuilder = new StringBuffer();
	private StringBuffer deletionStringBuilder = new StringBuffer();
	
	private StringBuilder mainOutput = new StringBuilder();
	// this can be static, since there's only one "GO" ReferenceDatabase object in the database.
	private static GKInstance goRefDB;
	
	/**
	 * Creates a new GoTermsUpdater
	 * @param dba - The adaptor to use.
	 * @param goLines - The lines from the GO file, probably it was named "gene_ontology_ext.obo". The <em>must</em> be in the same sequnces as they were in the original file!!
	 * @param ec2GoLines - The lines from the EC-to-GO mapping file, probably named "ec2go".
	 * @param personID - The Person ID that will be used as the author for all created/modified InstanceEdits.
	 */
	public GoTermsUpdater(MySQLAdaptor dba, List<String> goLines, List<String> ec2GoLines, long personID)
	{
		this.adaptor = dba;
		this.goLines = goLines;
		this.ec2GoLines = ec2GoLines;
		this.personID = personID;
		instanceEdit = InstanceEditUtils.createInstanceEdit(this.adaptor, this.personID, this.getClass().getName());
		if (instanceEdit == null)
		{
			logger.fatal("Cannot proceed without a valid InstanceEdit. Aborting.");
			throw new RuntimeException("Cannot proceed without a valid InstanceEdit. Aborting.");
			//System.exit(1);
		}
		try
		{
			GoTermsUpdater.goRefDB = ((Set<GKInstance>) adaptor.fetchInstanceByAttribute(ReactomeJavaConstants.ReferenceDatabase, ReactomeJavaConstants.name, "=","GO")).stream().findFirst().get();
			logger.info("RefDB for GO: "+GoTermsUpdater.goRefDB.toString());
		}
		catch (Exception e1)
		{
			String message = "Couldn't even get a reference to the GO ReferenceDatabase object. There's no point in continuing, so this progam will exit. :(";
			logger.fatal(message);
			e1.printStackTrace();
			throw new RuntimeException(message);
		}

	}
	
	/**
	 * Executes the GO Terms updates. Returns a StringBuilder, which contains a report about what happened.
	 * @return
	 */
	public StringBuilder updateGoTerms() throws Exception
	{
		// This map is keyed by GO ID. Values are maps of strings that map to values from the file.
		Map<String, Map<String,Object>> goTermsFromFile = new HashMap<String, Map<String,Object>>();
		// This map is keyed by GO Accession number (GO ID).
		Map<String, List<GKInstance>> allGoInstances = getMapOfAllGOInstances(adaptor);
		// This list will track everything that needs to be deleted.
		List<GKInstance> instancesForDeletion = new ArrayList<GKInstance>();
		// A map of things that can't be deleted, and the referrers that prevent it.
		Map<GKInstance,Collection<GKInstance>> undeleteble = new HashMap<GKInstance,Collection<GKInstance>>();
		// Maps GO IDs to EC Numbers.
		Map<String,List<String>> goToECNumbers = new HashMap<String,List<String>>();
		ec2GoLines.stream().filter(line -> !line.startsWith("!")).forEach(line -> processEc2GoLine(line, goToECNumbers));
		
		
		int lineCount = 0;
		int newGoTermCount = 0;
		int obsoleteCount = 0;
		int pendingObsoleteCount = 0;
		int mismatchCount = 0;
		int goTermCount = 0;
		int deletedCount = 0;
		boolean termStarted = false; 
		
		String currentGOID = "";
		for (String line : this.goLines)
		{

			lineCount ++;
			// Empty line means end of a Term.
			if (line.trim().isEmpty())
			{
				termStarted = false;
			}
			// We are starting a new Term.
			else if (line.equals("[Term]"))
			{
				termStarted = true;
				goTermCount++;
			}
			else if (termStarted)
			{
				currentGOID = GoLineProcessor.processLine(line, currentGOID, goTermsFromFile);
			}
		}
		
		// Now process all the goTerms.
		for (String goID : goTermsFromFile.keySet())
		{
			GoTermInstanceModifier goTermModifier;
			GONamespace currentCategory = (GONamespace) goTermsFromFile.get(goID).get(GoUpdateConstants.NAMESPACE);
			//String currentDefinition = (String) goTerms.get(goID).get(GoUpdateConstants.DEF);
			// Now we need to process the Term that was just finished.
			List<GKInstance> goInstances = allGoInstances.get(goID);
			// First let's make sure the GO Term is not obsolete.
			if ( !goTermsFromFile.get(goID).containsKey(GoUpdateConstants.IS_OBSOLETE) && !goTermsFromFile.get(goID).containsKey(GoUpdateConstants.PENDING_OBSOLETION))
			{
				if (goInstances==null)
				{
					// Create a new Instance if there is nothing in the current list of instances.
					goTermModifier = new GoTermInstanceModifier(this.adaptor, this.instanceEdit);
					newGoTermCount = createNewGOTerm(goTermsFromFile, goToECNumbers, newGoTermCount, goID, goTermModifier, currentCategory);
				}
				else
				{
					// Try to update each goInstance that has the current GO ID.
					for (GKInstance goInst : goInstances)
					{
						// Compartment is a sub-class of GO_CellularComponent - but the GO namespaces don't seem to account for that,
						// we we'll account for that here.
						if (goInst.getSchemClass().getName().equals(currentCategory.getReactomeName()) 
							|| ( (goInst.getSchemClass().getName().equals(ReactomeJavaConstants.Compartment) || goInst.getSchemClass().getName().equals(ReactomeJavaConstants.EntityCompartment) )
									&& currentCategory.getReactomeName().equals(ReactomeJavaConstants.GO_CellularComponent) )
							)
						{
							//Now do the update.
							goTermModifier = new GoTermInstanceModifier(this.adaptor, goInst, this.instanceEdit);
							goTermModifier.updateGOInstance(goTermsFromFile, goToECNumbers, this.nameOrDefinitionChangeStringBuilder);
						}
						else
						{
							mismatchCount++;
							categoryMismatchStringBuilder.append("Category mismatch! GO ID: ").append(goID).append(" Category in DB: ").append(goInst.getSchemClass().getName()).append(" category in GO file: ").append(currentCategory).append("\n");
							// Delete the instance. Don't use the GO Term modifier since it will check for a "replaced_by" value.
							// In this case, the GO Term is not obsolete but it has the wrong category, so it should be removed and recreated.
							this.adaptor.deleteByDBID(goInst.getDBID());
							// Now re-create the GO term with the correct GO type.
							goTermModifier = new GoTermInstanceModifier(this.adaptor, goInst, this.instanceEdit);
							newGoTermCount = createNewGOTerm(goTermsFromFile, goToECNumbers, newGoTermCount, goID, goTermModifier, currentCategory);
						}
					}
				}
				processAlternates(goTermsFromFile, allGoInstances, goID);
			}
			else if (goTermsFromFile.get(goID).containsKey(GoUpdateConstants.PENDING_OBSOLETION) && goTermsFromFile.get(goID).get(GoUpdateConstants.PENDING_OBSOLETION).equals(true))
			{
				// If we have this in our database, it must be reported!
				if (goInstances!=null)
				{
					pendingObsoleteCount++;
					String consider = goTermsFromFile.get(goID).get(GoUpdateConstants.CONSIDER) != null ? " Consider: " + goTermsFromFile.get(goID).get(GoUpdateConstants.CONSIDER) : "";
					obsoleteAccessionLogger.info("GO:{} ({}) is marked as PENDING obsolete. Consider searching for a replacement.{}",goID, goInstances.toString(), consider);
				}
			}
			else if (goTermsFromFile.get(goID).containsKey(GoUpdateConstants.IS_OBSOLETE) && goTermsFromFile.get(goID).get(GoUpdateConstants.IS_OBSOLETE).equals(true))
			{
				// If we have this in our database, it must be reported!
				if (goInstances!=null)
				{
					obsoleteCount++;
					String replacementValue = goTermsFromFile.get(goID).get(GoUpdateConstants.REPLACED_BY) != null ? " Replacement Accesion: " + goTermsFromFile.get(goID).get(GoUpdateConstants.REPLACED_BY) : " No replacement suggested, GO term will NOT be deleted.";
					obsoleteAccessionLogger.warn("GO:{} ({}) marked as OBSOLETE!{}",goID, goInstances.toString(), replacementValue);
					// Only add instance(s) to deletion list if they have a valid replacement.
					if (goTermsFromFile.get(goID).get(GoUpdateConstants.REPLACED_BY) != null)
					{
						for (GKInstance inst : goInstances)
						{
							instancesForDeletion.add(inst);
						}
					}
				}
				
			}
		}
		
		logger.info("Preparing to delete flagged instances.");
		// Now that the full goTerms structure is complete, and the alternate GO IDs are set up, we can delete the obsolete/category-mismatched GO instances from the database.
		for (GKInstance instance : instancesForDeletion)
		{
			GoTermInstanceModifier goTermModifier = new GoTermInstanceModifier(this.adaptor, instance, this.instanceEdit);
			if (GoTermInstanceModifier.isGoTermDeleteable(instance))
			{
				// Let's get a count of irrelevant referrers 
				Map<GKSchemaAttribute, Integer> referrersCount = new HashMap<GKSchemaAttribute, Integer>();
				for (GKSchemaAttribute attrib : (Collection<GKSchemaAttribute>)instance.getSchemClass().getReferers())
				{
					@SuppressWarnings("unchecked")
					Collection<GKInstance> referrers = instance.getReferers(attrib);
					if ( referrers!=null &&  referrers.size() > 0)
					{
						referrersCount.put(attrib, referrers.size());
					}
				}
				if (!referrersCount.isEmpty())
<<<<<<< HEAD
				{
					obsoleteAccessionLogger.info("Instance \"{}\" (GO:{}) has {} referrers but they will not prevent deletion.", instance.toString(), instance.getAttributeValue(ReactomeJavaConstants.accession), referrersCount.keySet().size());
					for (GKSchemaAttribute referrer : referrersCount.keySet())
					{
						obsoleteAccessionLogger.info("\t{} {} referrers.",referrersCount.get(referrer), referrer.getName());
					}
				}
				else
				{
=======
				{
					obsoleteAccessionLogger.info("Instance \"{}\" (GO:{}) has {} referrers but they will not prevent deletion.", instance.toString(), instance.getAttributeValue(ReactomeJavaConstants.accession), referrersCount.keySet().size());
					for (GKSchemaAttribute referrer : referrersCount.keySet())
					{
						obsoleteAccessionLogger.info("\t{} {} referrers.",referrersCount.get(referrer), referrer.getName());
					}
				}
				else
				{
>>>>>>> b74878fd
					obsoleteAccessionLogger.info("Instance \"{}\" (GO:{}) has no referrers and will be deleted.", instance.toString(), instance.getAttributeValue(ReactomeJavaConstants.accession));
				}
				goTermModifier.deleteGoInstance(goTermsFromFile, allGoInstances, this.deletionStringBuilder);
				deletedCount ++;
			}
			else
			{
				Collection<GKInstance> referrers = GoTermInstanceModifier.getReferrersForGoTerm(instance);
				undeleteble.put(instance,referrers);
				obsoleteAccessionLogger.warn("GO Term {} ({}) cannot be deleted, it has {} referrers: {}", instance.getAttributeValue(ReactomeJavaConstants.accession), instance.toString(), referrers.size(), referrers.toString());
			}
		}
		//Reload the list of GO Instances, since new ones have been created, and old ones have been deleted.
		allGoInstances = getMapOfAllGOInstances(adaptor);
		logger.info("Updating relationships of GO Instances.");
		// Now that the main loop has run, update relationships between GO terms.
		for (String goId : goTermsFromFile.keySet())
		{
			List<GKInstance> goInsts = (List<GKInstance>) allGoInstances.get(goId);
			Map<String, Object> goProps = goTermsFromFile.get(goId);
			if (goInsts != null && !goInsts.isEmpty() && goProps != null && !goProps.isEmpty())
			{
				for (GKInstance goInst : goInsts)
				{
					GoTermInstanceModifier goModifier = new GoTermInstanceModifier(this.adaptor, goInst, this.instanceEdit);
					goModifier.updateRelationship(allGoInstances, goProps, GoUpdateConstants.IS_A, ReactomeJavaConstants.instanceOf);
					goModifier.updateRelationship(allGoInstances, goProps, GoUpdateConstants.HAS_PART, "hasPart");
					goModifier.updateRelationship(allGoInstances, goProps, GoUpdateConstants.PART_OF, ReactomeJavaConstants.componentOf);
					goModifier.updateRelationship(allGoInstances, goProps, GoUpdateConstants.REGULATES, "regulate");
					goModifier.updateRelationship(allGoInstances, goProps, GoUpdateConstants.POSITIVELY_REGULATES, "positivelyRegulate");
					goModifier.updateRelationship(allGoInstances, goProps, GoUpdateConstants.NEGATIVELY_REGULATES, "negativelyRegulate");
					// Update the instanace's "modififed".
					goInst.getAttributeValuesList(ReactomeJavaConstants.modified);
					goInst.addAttributeValue(ReactomeJavaConstants.modified, this.instanceEdit);
					adaptor.updateInstanceAttribute(goInst, ReactomeJavaConstants.modified);
					// Now, update the displayName of other instances that refers to this GO Term instance.
					goModifier.updateReferrersDisplayNames();
				}
			}
		}
		
		mainOutput.append("\n*** Category Mismatches: ***\n"+this.categoryMismatchStringBuilder.toString());
		updatedGOTermLogger.info(this.nameOrDefinitionChangeStringBuilder.toString());

		for (GKInstance instance : undeleteble.keySet())
		{
			obsoleteAccessionLogger.info("GO:{} ({}) could not be deleted because it had {} referrers: ",instance.getAttributeValue(ReactomeJavaConstants.accession), instance.toString(), undeleteble.get(instance).size());
			for (GKInstance referrer : undeleteble.get(instance))
			{
				GKInstance created = (GKInstance) referrer.getAttributeValue(ReactomeJavaConstants.created);
				GKInstance author = (GKInstance) created.getAttributeValue(ReactomeJavaConstants.author);
				obsoleteAccessionLogger.info("\t\"{}\", created by {} {} @ {}", referrer.toString(), author.getAttributeValue(ReactomeJavaConstants.firstname), author.getAttributeValue(ReactomeJavaConstants.surname), created.getAttributeValue(ReactomeJavaConstants.dateTime));
			}
		}
		
		mainOutput.append(lineCount + " lines from the file were processed.\n");
		mainOutput.append(goTermCount + " GO terms were read from the file.\n");
		mainOutput.append(newGoTermCount + " new GO terms were found (and added to the database).\n");
		mainOutput.append(mismatchCount + " existing GO term instances in the database had mismatched categories when compared to the file (and were deleted from the database).\n");
		mainOutput.append(obsoleteCount + " were obsolete. "+deletedCount+ " were actually deleted, and "+undeleteble.size()+" could not be deleted due to existing referrers.\n");
		mainOutput.append(pendingObsoleteCount + " are pending obsolescence (and will probably be deleted at a future date).\n");
		
		reconcile(goTermsFromFile, goToECNumbers);
		
		return mainOutput;
	}

<<<<<<< HEAD
=======
	private int createNewGOTerm(Map<String, Map<String, Object>> goTermsFromFile, Map<String, List<String>> goToECNumbers, int newGoTermCount, String goID, GoTermInstanceModifier goTermModifier, GONamespace currentCategory) throws Exception
	{
		Long dbID = goTermModifier.createNewGOTerm(goTermsFromFile, goToECNumbers, goID, currentCategory.getReactomeName(), GoTermsUpdater.goRefDB);
		newGOTermsLogger.info("{}\t{}\t{}",dbID,goID,goTermsFromFile.get(goID));
		if ( ((GONamespace)goTermsFromFile.get(goID).get(GoUpdateConstants.NAMESPACE)).getReactomeName().equals(ReactomeJavaConstants.GO_MolecularFunction) )
		{
			newMFLogger.info("{}\t{}\t{}", dbID, goID, goTermsFromFile.get(goID).get(GoUpdateConstants.NAME));
		}
		newGoTermCount++;
		return newGoTermCount;
	}

>>>>>>> b74878fd
	private void processAlternates(Map<String, Map<String, Object>> goTermsFromFile, Map<String, List<GKInstance>> allGoInstances, String goID)
	{
		if (goTermsFromFile.get(goID).get(GoUpdateConstants.ALT_ID) != null && allGoInstances.containsKey(goID))
		{
			@SuppressWarnings("unchecked")
			List<String> alternates = (List<String>) goTermsFromFile.get(goID).get(GoUpdateConstants.ALT_ID);
			for (GKInstance primaryGOTerm : allGoInstances.get(goID))
			{
				// Now that we have a list of alternates for *this* accession, we need to mark them for deletion and have their referrers refer to *this* accession.
				for (String secondaryAccession : alternates)
				{
					// Check that we're even using this secondary accession.
					if (allGoInstances.get(secondaryAccession) != null)
					{
						logger.info("{} is an alternate/secondary ID for {} - {} will be deleted and its referrers will refer to {}.", secondaryAccession, goID, secondaryAccession, goID);
						for (GKInstance altGoInst : allGoInstances.get(secondaryAccession))
						{
							GoTermInstanceModifier modifier = new GoTermInstanceModifier(adaptor, altGoInst, instanceEdit);
							modifier.deleteSecondaryGOInstance(primaryGOTerm, deletionStringBuilder);
						}
					}
				}
			}
		}
	}
	
	private void reconcile(Map<String, Map<String, Object>> goTermsFromFile, Map<String, List<String>> goToECNumbers) throws Exception
	{
		for (String goAccession : goTermsFromFile.keySet())
		{
			Map<String, Object> goTerm = goTermsFromFile.get(goAccession);
			@SuppressWarnings("unchecked")
			Collection<GKInstance> instances = this.adaptor.fetchInstanceByAttribute( ((GONamespace)goTerm.get(GoUpdateConstants.NAMESPACE)).getReactomeName(), ReactomeJavaConstants.accession, "=", goAccession );
			if (instances != null)
			{
				if (instances.size()>1)
				{
					reconciliationLogger.warn("GO Accession {} appears {} times in the database. It should probably only appear once.",goAccession, instances.size());
				}
				for (GKInstance instance : instances)
				{
					this.adaptor.fastLoadInstanceAttributeValues(instance);
					// We'll just grab all relationships in advance.
					@SuppressWarnings("unchecked")
					Collection<GKInstance> instancesOfs = (Collection<GKInstance>) instance.getAttributeValuesList(ReactomeJavaConstants.instanceOf);
					@SuppressWarnings("unchecked")
					Collection<GKInstance> partOfs = (Collection<GKInstance>) instance.getAttributeValuesList(ReactomeJavaConstants.componentOf);
					@SuppressWarnings("unchecked")
					Collection<GKInstance> hasParts = (Collection<GKInstance>) instance.getAttributeValuesList("hasPart");
					Collection<GKInstance> regulates = null;
					Collection<GKInstance> positivelyRegulates = null;
					Collection<GKInstance> negativelyRegulates = null;
					if (!instance.getSchemClass().isa(ReactomeJavaConstants.GO_CellularComponent))
					{
						regulates = (Collection<GKInstance>) instance.getAttributeValuesList("regulate");
						positivelyRegulates = (Collection<GKInstance>) instance.getAttributeValuesList("positivelyRegulate");
						negativelyRegulates = (Collection<GKInstance>) instance.getAttributeValuesList("negativelyRegulate");
					}
					for (String k : goTerm.keySet())
					{
						switch (k)
						{
							case GoUpdateConstants.DEF:
							{
								String definition = (String)instance.getAttributeValue(ReactomeJavaConstants.definition);
								if (!goTerm.get(k).equals(definition))
								{
									reconciliationLogger.error("Reconciliation error: GO:{}; Attribute: \"definition\";\n\tValue from file: \"{}\";\n\tValue from database: \"{}\"",goAccession, goTerm.get(k), definition);
								}
								break;
							}
							case GoUpdateConstants.NAME:
							{
								String name = (String)instance.getAttributeValue(ReactomeJavaConstants.name);
								if (!goTerm.get(k).equals(name))
								{
									reconciliationLogger.error("Reconciliation error: GO:{}; Attribute: \"name\";\n\tValue from file: \"{}\";\n\tValue from database: \"{}\"",goAccession, goTerm.get(k), name);
								}
								break;
							}
							case GoUpdateConstants.NAMESPACE:
							{
								String dbNameSpace = (String)instance.getSchemClass().getName();
								String fileNameSpace = ((GONamespace)goTerm.get(k)).getReactomeName();
								if (!(dbNameSpace.equals(fileNameSpace)
									|| ((dbNameSpace.equals(ReactomeJavaConstants.Compartment) || dbNameSpace.equals(ReactomeJavaConstants.EntityCompartment))
											&& fileNameSpace.equals(GONamespace.cellular_component.getReactomeName())) )
									)
								{
									reconciliationLogger.error("Reconciliation error: GO:{}; Attribute: \"namespace/SchemaClass\";\n\tValue from file: \"{}\";\n\tValue from database: \"{}\"",goAccession, fileNameSpace, dbNameSpace);
								}
								break;
							}
							case GoUpdateConstants.IS_A:
							{
								reconcileRelationship(goAccession, goTerm, instancesOfs, k);
								break;
							}
							case GoUpdateConstants.PART_OF:
							{
								reconcileRelationship(goAccession, goTerm, partOfs, k);
								break;
							}
							case GoUpdateConstants.REGULATES:
							{
								reconcileRelationship(goAccession, goTerm, regulates, k);
								break;
							}
							case GoUpdateConstants.POSITIVELY_REGULATES:
							{
								reconcileRelationship(goAccession, goTerm, positivelyRegulates, k);
								break;
							}
							case GoUpdateConstants.NEGATIVELY_REGULATES:
							{
								reconcileRelationship(goAccession, goTerm, negativelyRegulates, k);
								break;
							}
							case GoUpdateConstants.HAS_PART:
							{
								reconcileRelationship(goAccession, goTerm, hasParts, k);
								break;
							}
						}
					}
					reconcileECNumbers(goToECNumbers, instance);
				}
			}
			else
			{
				// If there was not instance returned but the file doesn't mark the file as obsolete, that should be reported.
				if (!((boolean) goTerm.get(GoUpdateConstants.IS_OBSOLETE)))
				{
					reconciliationLogger.warn("GO Accession {} is not present in the database, but is NOT marked as obsolete. GO Term might have been deleted in error, or not properly created.",goAccession);
				}
			}
		}
	}

	/**
	 * Reconciles EC Numbers for a GO term, between the data from ec2go file and the database. Logs an ERROR if EC numbers fail to reconcile.
	 * @param goToECNumbers - the GO-to-EC Number map generated from the ec2go file.
	 * @param instance - the instance to reconcile.
	 * @throws InvalidAttributeException
	 * @throws Exception
	 */
	private void reconcileECNumbers(Map<String, List<String>> goToECNumbers, GKInstance instance) throws InvalidAttributeException, Exception
	{
		if (instance.getSchemClass().isValidAttribute(ReactomeJavaConstants.ecNumber))
		{
			@SuppressWarnings("unchecked")
			Set<String> ecNumbersFromDB = new HashSet<String> ( (Collection<String>) instance.getAttributeValuesList(ReactomeJavaConstants.ecNumber) );
			List<String> ecNumbersFromFile = goToECNumbers.get(instance.getAttributeValue(ReactomeJavaConstants.accession));
			if (ecNumbersFromFile!=null)
			{
				for (String ecNumberFromFile : ecNumbersFromFile)
				{
					if (!ecNumbersFromDB.contains(ecNumberFromFile))
					{
						logger.error("EC Nubmer {} is in the file for GO Accession {} but is not in the database for that accession.", ecNumberFromFile, instance.getAttributeValue(ReactomeJavaConstants.accession));
					}
				}
			}
		}
	}

	/**
	 * Reconciles a relationship for a GO term. Will not return, but will log an ERROR message if reconciliation fails.
	 * @param goAccession - The accession of the term to reconcile.
	 * @param goTerm - The GO term, as it was when extracted from the file.
	 * @param relationInstances - A list of GKInstances associated with the corresponding database instance, associated by some relationship.
	 * @param relationship - The relationship to reconcile.
	 * @throws InvalidAttributeException
	 * @throws Exception
	 */
	private void reconcileRelationship(String goAccession, Map<String, Object> goTerm, Collection<GKInstance> relationInstances, String relationship) throws InvalidAttributeException, Exception {
		boolean found = false;
		@SuppressWarnings("unchecked")
		List<String> relationAccessionsFromFile = (List<String>) goTerm.get(relationship);
		for (String relationAccessionFromFile: relationAccessionsFromFile)
		{
			for (GKInstance i : relationInstances)
			{
				String accessionFromDB = (String)i.getAttributeValue(ReactomeJavaConstants.accession);
				if (accessionFromDB.equals(relationAccessionFromFile))
				{
					found = true;
					// exit the loop early, since a match for accession was found.
					break;
				}
			}
			if (!found)
			{
				reconciliationLogger.error("Reconciliation error: GO:{}; Attribute: \"{}\"; File says that GO:{} should be present but it is not in the database.",goAccession, relationship, relationAccessionFromFile);
			}
			found = false;
		}
	}

	/**
	 * Returns a map of all GO-related instances in the databases.
	 * @param adaptor
	 * @return
	 */
	private Map<String, List<GKInstance>> getMapOfAllGOInstances(MySQLAdaptor adaptor)
	{
		Collection<GKInstance> bioProcesses = new ArrayList<GKInstance>();
		Collection<GKInstance> molecularFunctions = new ArrayList<GKInstance>();
		Collection<GKInstance> cellComponents = new ArrayList<GKInstance>();
		try
		{
			bioProcesses = (Collection<GKInstance>) adaptor.fetchInstancesByClass(ReactomeJavaConstants.GO_BiologicalProcess);
			logger.info(bioProcesses.size() + " GO_BiologicalProcesses in the database.");
			molecularFunctions = (Collection<GKInstance>) adaptor.fetchInstancesByClass(ReactomeJavaConstants.GO_MolecularFunction);
			logger.info(molecularFunctions.size() + " GO_MolecularFunction in the database.");
			cellComponents = (Collection<GKInstance>) adaptor.fetchInstancesByClass(ReactomeJavaConstants.GO_CellularComponent);
			logger.info(cellComponents.size() + " GO_CellularComponent in the database.");
		}
		catch (Exception e)
		{
			e.printStackTrace();
		}
		
		Map<String, List<GKInstance>> allGoInstances = new HashMap<String, List<GKInstance>>();
		Consumer<? super GKInstance> populateInstMap = inst -> {
			try
			{
				if (!allGoInstances.containsKey((String)(inst.getAttributeValue(ReactomeJavaConstants.accession))))
				{
					allGoInstances.put((String)(inst.getAttributeValue(ReactomeJavaConstants.accession)), new ArrayList<GKInstance>( Arrays.asList(inst) ) );
				}
				else
				{
					allGoInstances.get((String)(inst.getAttributeValue(ReactomeJavaConstants.accession))).add(inst);
				}
			}
			catch (Exception e)
			{
				e.printStackTrace();
			}
		};
		
		bioProcesses.forEach( populateInstMap);
		cellComponents.forEach( populateInstMap);
		molecularFunctions.forEach( populateInstMap);
		
		return allGoInstances;
	}
	
	/**
	 * Processes a line from the EC-to-GO file.
	 * @param line - The line.
	 * @param goToECNumbers - The map of GO to EC numbers, which will be updated by this function.
	 */
	private void processEc2GoLine(String line, Map<String, List<String>> goToECNumbers)
	{
		Matcher m = GoUpdateConstants.EC_NUMBER_REGEX.matcher(line);
		if (m.matches())
		{
			String ecNumber = m.group(1);
			String goNumber = m.group(2);
			if (goToECNumbers.containsKey(goNumber))
			{
				goToECNumbers.get(goNumber).add(ecNumber);
			}
			else
			{
				List<String> ecNumbers = new ArrayList<String>();
				ecNumbers.add(ecNumber);
				goToECNumbers.put(goNumber, ecNumbers);
			}
		}
<<<<<<< HEAD
	}	
=======
	}
>>>>>>> b74878fd
}<|MERGE_RESOLUTION|>--- conflicted
+++ resolved
@@ -231,7 +231,6 @@
 					}
 				}
 				if (!referrersCount.isEmpty())
-<<<<<<< HEAD
 				{
 					obsoleteAccessionLogger.info("Instance \"{}\" (GO:{}) has {} referrers but they will not prevent deletion.", instance.toString(), instance.getAttributeValue(ReactomeJavaConstants.accession), referrersCount.keySet().size());
 					for (GKSchemaAttribute referrer : referrersCount.keySet())
@@ -241,17 +240,6 @@
 				}
 				else
 				{
-=======
-				{
-					obsoleteAccessionLogger.info("Instance \"{}\" (GO:{}) has {} referrers but they will not prevent deletion.", instance.toString(), instance.getAttributeValue(ReactomeJavaConstants.accession), referrersCount.keySet().size());
-					for (GKSchemaAttribute referrer : referrersCount.keySet())
-					{
-						obsoleteAccessionLogger.info("\t{} {} referrers.",referrersCount.get(referrer), referrer.getName());
-					}
-				}
-				else
-				{
->>>>>>> b74878fd
 					obsoleteAccessionLogger.info("Instance \"{}\" (GO:{}) has no referrers and will be deleted.", instance.toString(), instance.getAttributeValue(ReactomeJavaConstants.accession));
 				}
 				goTermModifier.deleteGoInstance(goTermsFromFile, allGoInstances, this.deletionStringBuilder);
@@ -319,8 +307,6 @@
 		return mainOutput;
 	}
 
-<<<<<<< HEAD
-=======
 	private int createNewGOTerm(Map<String, Map<String, Object>> goTermsFromFile, Map<String, List<String>> goToECNumbers, int newGoTermCount, String goID, GoTermInstanceModifier goTermModifier, GONamespace currentCategory) throws Exception
 	{
 		Long dbID = goTermModifier.createNewGOTerm(goTermsFromFile, goToECNumbers, goID, currentCategory.getReactomeName(), GoTermsUpdater.goRefDB);
@@ -333,7 +319,6 @@
 		return newGoTermCount;
 	}
 
->>>>>>> b74878fd
 	private void processAlternates(Map<String, Map<String, Object>> goTermsFromFile, Map<String, List<GKInstance>> allGoInstances, String goID)
 	{
 		if (goTermsFromFile.get(goID).get(GoUpdateConstants.ALT_ID) != null && allGoInstances.containsKey(goID))
@@ -606,9 +591,6 @@
 				goToECNumbers.put(goNumber, ecNumbers);
 			}
 		}
-<<<<<<< HEAD
-	}	
-=======
-	}
->>>>>>> b74878fd
+	}
+	
 }