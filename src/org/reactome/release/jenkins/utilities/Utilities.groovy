--- conflicted
+++ resolved
@@ -238,12 +238,7 @@
     // sh "if [ ! -z ${folder} ]; then gzip -rf ${folder}; fi"
     // Only zip things that are not already compressed. Blindly zipping everything will cause problems for
     // other parts of the Release that want to compare a new file to an old file and are not expecting that
-    // they may need to decompress a file twice.
-<<<<<<< HEAD
     sh "for f in \$(find ./${folder}/ -not -iregex \".*\\.gz\" -not -iregex \".*\\.tgz\" -not -iregex \".*\\.zip\" -not -iregex \".*\\.bz\" -not -iregex \".*\\.bz2\") ; do if [ -f \"\$f\" ] ; then gzip \$f ; fi ; done"
-=======
-    sh "cd ${folder} ; for i in \$(ls .); do if ([[ ! \$i =~ .zip ]] && [[ ! \$i =~ .gz ]] && [[ ! \$i =~ .tgz  ]] && [[ ! \$i =~ .bz ]] && [[ ! \$i =~ .bz2 ]])  ; then gzip -r \$i; fi done ; cd - ;"
->>>>>>> c606c307
 }
 
 /**
